# Copyright 2018 Virginia Polytechnic Institute and State University.
""" Generate covariance matrices. """

# standard library imports
import time

# third party imports
import numpy as np
import scipy.sparse as sp
import scipy.sparse.linalg as spla


# generate covariance matrix
def generate_cov(kernel, corr_flag=False, stddev=None, stddev_constant=True,
                 sp_tol=1e-10, perform_checks=False, tol=1e-05, verbose=0,
                 **kwargs):
    """ Create a sparse covariance matrix from specified kernel and tolerances.

    This is a wrapper for th specified kernel.
    Either the covariance or correlation kernel can be specified. Indicate
    which one with the ``corr_flag`` variable. Several checks are also
    performed on the covariance/correlation matrices. Performing checks is
    turned off by default since the check for positive-definite is very
    slow (computes an eigenvalue).
    """
    if verbose > 0:
        tic = time.time()
        print("Calculating covariance matrix.")
    if corr_flag:
        # check inputs
        if stddev is None:
            error_message = 'The standard deviation field needs to be ' + \
                'specified when using a correlation kernel.'
            raise ValueError(error_message)
        # calculate correlation
        corr = kernel(**kwargs)
        # check correlation
        if perform_checks:
            check = check_corr_diag(corr, tol)
            if not check:
                error_message = 'Diagonals of correlation matrix must be 1.0.'
                raise ValueError(error_message)
            check = check_corr_offdiag(corr, tol)
            if not check:
                error_message = 'Entries of correlation matrix must be ' + \
                    'between -1.0 and 1.0.'
                raise ValueError(error_message)
        # calculate covariance
        cov = corr_to_cov(corr, stddev, stddev_constant)
    else:
        cov = kernel(**kwargs)
    # convert covariance to sparse matrix
    cov = dense_to_sparse(cov, sp_tol)
    npoints = cov.shape[0]*cov.shape[1]
    if verbose > 0:
        print('  Sparse covariance has {:d} / {:d} values ({:.1%})'.format(
            cov.size, npoints, 1.0*cov.size/npoints))
    # check covariance
    if perform_checks:
        check = check_symmetric(cov, rtol=tol, atol=0.0)
        if not check:
            raise ValueError('Not symmetric.')
        if verbose > 1:
            tic2 = time.time()
            print("  Checking if covariance is positive-definite ...")
        check = check_positive_definite_dense(cov.todense(), tol)
        if not check:
            raise ValueError("Not possitive-definite.")
        if verbose > 1:
            toc2 = time.time()
            print("    Time to check positive-definite: {:.1f}s".format(
                toc2-tic2))
    # report time
    toc = time.time()
    if verbose > 0:
        print("  Time to calculate covariance matrix: {:.1f}s".format(toc-tic))
    return cov


def corr_to_cov(corr, stddev, stddev_constant=True):
    """ Convert a correlation matrix to a covariance matrix. """
    if stddev_constant:
        cov = stddev**2 * corr
    else:
        stddev = np.atleast_2d(stddev)
        cov = corr * np.dot(stddev.T, stddev)
    return cov


def dense_to_sparse(mat, tol):
    """ Convert matrix to sparse by setting small entries to zero.
    """
    indicator_mat = np.abs(mat) > tol
    indicator_mat = indicator_mat.astype(float)
    return sp.csc_matrix(mat*indicator_mat)


def check_corr_diag(corr, tol=1e-05):
    """ """
    return np.allclose(corr.diagonal(), 1.0, rtol=0.0, atol=tol)


def check_corr_offdiag(corr, tol=1e-05):
    tmp = np.abs(corr)
    tmp = tmp[tmp > 1.0]
    if tmp.size != 0:
        tmp = np.max(tmp)
    else:
        tmp = 1.0
    return np.isclose(tmp, 1.0, rtol=0.0, atol=tol)


def check_symmetric(mat, rtol=1e-05, atol=0.0):
    """ """
    mat_2 = mat.T
    tmp = np.abs(mat - mat_2) - rtol * np.abs(mat_2)
    return (tmp.max() - atol <= 0)


def check_positive_definite(mat, tol=1e-05):
    """ Checks if a symmetric matrix is positive-definite.

    Not very stable for very small eigenvalues.
    """
    min_eig = spla.eigsh(mat, k=1, which='SA', return_eigenvectors=False)[0]
    return (min_eig + tol >= 0)


def check_positive_definite_dense(mat, tol=1e-05):
    """ Checks if a symmetric matrix is positive-definite. """
    min_eig = np.linalg.eigvalsh(mat).min()
    return (min_eig + tol >= 0)


def check_positive_definite_dense_fast(mat):
    """ Checks if a symmetric matrix is positive-definite.

    Not very stable for very small eigenvalues.
    """
    try:
        np.linalg.cholesky(mat)
        out = True
    except:
        out = False
    return out


# utilities
def sparse_to_nan(mat):
    """Convert a sparse matrix to a matrix with NaNs instead of zeros.
    """
    spnan = np.ones(mat.shape)*np.nan
    nonsparse = sp.find(mat)
    for (irow, icol, val) in zip(nonsparse[0], nonsparse[1], nonsparse[2]):
        spnan[irow, icol] = val
    return spnan


def cov2corr(cov):
    """
    covariance matrix to correlation matrix.
    """
    stddev = np.sqrt(cov.diagonal())
    stddev = np.atleast_2d(stddev)
    corr = cov / np.dot(stddev.T, stddev)
    return corr


def source_cov_to_result_corr(cov, weights, mat):
    """ For PDE-informed covariance. """
    weights = np.squeeze(weights)
    weights = np.atleast_2d(weights)
    weight_mat = np.sqrt(np.dot(weights.T, weights))
    cov = cov * weight_mat
    inv_mat = np.linalg.solve(mat, np.identity(mat.shape[0]))
    cov_out = np.dot(np.dot(inv_mat, cov), np.transpose(inv_mat))  # L*cov*L^T
    return cov2corr(cov_out)


# kernels
def kernel_sqrexp(coords, length_scales, constant_length_scales=True):
    """
    """
    npoints = coords.shape[0]
    nphys_dims = coords.shape[1]
<<<<<<< HEAD
    # alpha = 2 specifying a Square exponential kernel
=======
>>>>>>> 8a5cf431
    alpha = 2.0
    # calculate
    exp = np.zeros([npoints, npoints])

    def vec_to_mat(vec):
        vec = np.atleast_2d(vec)
        return np.sqrt(np.dot(vec.T, vec))

    for ipdim in range(nphys_dims):
        pos_1, pos_2 = np.meshgrid(coords[:, ipdim], coords[:, ipdim])
        lensc = length_scales[ipdim]
        if not constant_length_scales:
            lensc = vec_to_mat(lensc)
        exp += ((pos_1 - pos_2) / (lensc))**alpha
    return np.exp(-0.5*exp)


def kernel_input_file(filename):
    """
    """
    # TODO: perform the calculations here.
    return np.loadtxt(filename)


def kernel_mixed_periodic_sqrexp(coords, length_scales, constant_length_scales=True, factor=6.0, period=None):
    """ Periodic in some directions and square exponential in others.
    """
    npoints = coords.shape[0]
    nphys_dims = coords.shape[1]
    alpha = 2.0
    if period is None:
        period = [None]*nphys_dims
    # calculate
    exp = np.zeros([npoints, npoints])

    def vec_to_mat(vec):
        vec = np.atleast_2d(vec)
        return np.sqrt(np.dot(vec.T, vec))

    for ipdim in range(nphys_dims):
        pos_1, pos_2 = np.meshgrid(coords[:, ipdim], coords[:, ipdim])
        dpos = (pos_1 - pos_2)
        lensc = length_scales[ipdim]
        if not constant_length_scales:
            lensc = vec_to_mat(lensc)
        per = period[ipdim]
        if per is None:
            exp += -0.5*(dpos / (lensc))**alpha
        else:
            length_ratio = lensc * factor / per
            exp += -2.0*(np.sin(np.abs(dpos)*np.pi/per) / lensc)**2
    return np.exp(exp)<|MERGE_RESOLUTION|>--- conflicted
+++ resolved
@@ -183,10 +183,7 @@
     """
     npoints = coords.shape[0]
     nphys_dims = coords.shape[1]
-<<<<<<< HEAD
     # alpha = 2 specifying a Square exponential kernel
-=======
->>>>>>> 8a5cf431
     alpha = 2.0
     # calculate
     exp = np.zeros([npoints, npoints])
